package actor

import "time"

// Context contains contextual information for actors
type Context interface {
	infoPart
	basePart
	senderPart
	receiverPart
	spawnerPart
<<<<<<< HEAD
	messagePart
=======
	stopperPart
>>>>>>> d33cb300
}

type SenderContext interface {
	infoPart
	senderPart
	messagePart
}

type ReceiverContext interface {
	infoPart
	receiverPart
	messagePart
}

type SpawnerContext interface {
	infoPart
	spawnerPart
}

type infoPart interface {
	// Parent returns the PID for the current actors parent
	Parent() *PID

	// Self returns the PID for the current actor
	Self() *PID

	// Actor returns the actor associated with this context
	Actor() Actor
}

type basePart interface {
	// ReceiveTimeout returns the current timeout
	ReceiveTimeout() time.Duration

	// Returns a slice of the actors children
	Children() []*PID

	// Respond sends a response to the to the current `Sender`
	// If the Sender is nil, the actor will panic
	Respond(response interface{})

	// Stash stashes the current message on a stack for reprocessing when the actor restarts
	Stash()

	// Watch registers the actor as a monitor for the specified PID
	Watch(pid *PID)

	// Unwatch unregisters the actor as a monitor for the specified PID
	Unwatch(pid *PID)

	// SetReceiveTimeout sets the inactivity timeout, after which a ReceiveTimeout message will be sent to the actor.
	// A duration of less than 1ms will disable the inactivity timer.
	//
	// If a message is received before the duration d, the timer will be reset. If the message conforms to
	// the NotInfluenceReceiveTimeout interface, the timer will not be reset
	SetReceiveTimeout(d time.Duration)

	CancelReceiveTimeout()

	// Forward forwards current message to the given PID
	Forward(pid *PID)

	AwaitFuture(f *Future, continuation func(res interface{}, err error))
}

type messagePart interface {
	// Message returns the current message to be processed
	Message() interface{}

	// MessageHeader returns the meta information for the currently processed message
	MessageHeader() ReadonlyMessageHeader
}

type senderPart interface {
	// Sender returns the PID of actor that sent currently processed message
	Sender() *PID

	// Send sends a message to the given PID
	Send(pid *PID, message interface{})

	// Request sends a message to the given PID
	Request(pid *PID, message interface{})

	// Request sends a message to the given PID and also provides a Sender PID
	RequestWithCustomSender(pid *PID, message interface{}, sender *PID)

	// RequestFuture sends a message to a given PID and returns a Future
	RequestFuture(pid *PID, message interface{}, timeout time.Duration) *Future
}

type receiverPart interface {
	Receive(envelope *MessageEnvelope)
}

type spawnerPart interface {
	// Spawn starts a new child actor based on props and named with a unique id
	Spawn(props *Props) *PID

	// SpawnPrefix starts a new child actor based on props and named using a prefix followed by a unique id
	SpawnPrefix(props *Props, prefix string) *PID

	// SpawnNamed starts a new child actor based on props and named using the specified name
	//
	// ErrNameExists will be returned if id already exists
	//
	// Please do not use name sharing same pattern with system actors, for example "YourPrefix$1", "Remote$1", "future$1"
	SpawnNamed(props *Props, id string) (*PID, error)
}

type stopperPart interface {
	// Stop will stop actor immediately regardless of existing user messages in mailbox.
	Stop(pid *PID)

	// StopFuture will stop actor immediately regardless of existing user messages in mailbox, and return its future.
	StopFuture(pid *PID) *Future

	// Poison will tell actor to stop after processing current user messages in mailbox.
	Poison(pid *PID)

	// PoisonFuture will tell actor to stop after processing current user messages in mailbox, and return its future.
	PoisonFuture(pid *PID) *Future
}<|MERGE_RESOLUTION|>--- conflicted
+++ resolved
@@ -6,14 +6,11 @@
 type Context interface {
 	infoPart
 	basePart
+  messagePart
 	senderPart
 	receiverPart
 	spawnerPart
-<<<<<<< HEAD
-	messagePart
-=======
 	stopperPart
->>>>>>> d33cb300
 }
 
 type SenderContext interface {
