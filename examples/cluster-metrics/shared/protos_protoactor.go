package shared

<<<<<<< HEAD
import (
	"errors"
	"fmt"
	"log"
	"math"
	"time"

	"github.com/AsynkronIT/protoactor-go/actor"
	"github.com/AsynkronIT/protoactor-go/cluster"
	"github.com/AsynkronIT/protoactor-go/remote"
	"github.com/gogo/protobuf/proto"
)
=======
import errors "errors"
import log "log"
import actor "github.com/AsynkronIT/protoactor-go/actor"
import remote "github.com/AsynkronIT/protoactor-go/remote"
import cluster "github.com/AsynkronIT/protoactor-go/cluster"

import proto "github.com/gogo/protobuf/proto"
import fmt "fmt"
import math "math"
>>>>>>> 29182d2d

var _ = proto.Marshal
var _ = fmt.Errorf
var _ = math.Inf

<<<<<<< HEAD
var rootContext = actor.EmptyRootContext
	
=======
>>>>>>> 29182d2d
var xHelloFactory func() Hello

// HelloFactory produces a Hello
func HelloFactory(factory func() Hello) {
	xHelloFactory = factory
}

// GetHelloGrain instantiates a new HelloGrain with given ID
func GetHelloGrain(id string) *HelloGrain {
	return &HelloGrain{ID: id}
}

// Hello interfaces the services available to the Hello
type Hello interface {
	Init(id string)
<<<<<<< HEAD
	Terminate()
		
=======

>>>>>>> 29182d2d
	SayHello(*HelloRequest, cluster.GrainContext) (*HelloResponse, error)

	Add(*AddRequest, cluster.GrainContext) (*AddResponse, error)

	VoidFunc(*AddRequest, cluster.GrainContext) (*Unit, error)
}

// HelloGrain holds the base data for the HelloGrain
type HelloGrain struct {
	ID string
}
<<<<<<< HEAD
	
// SayHello requests the execution on to the cluster using default options
=======

>>>>>>> 29182d2d
func (g *HelloGrain) SayHello(r *HelloRequest) (*HelloResponse, error) {
	return g.SayHelloWithOpts(r, cluster.DefaultGrainCallOptions())
}

// SayHelloWithOpts requests the execution on to the cluster
func (g *HelloGrain) SayHelloWithOpts(r *HelloRequest, opts *cluster.GrainCallOptions) (*HelloResponse, error) {
	fun := func() (*HelloResponse, error) {
<<<<<<< HEAD
			pid, statusCode := cluster.Get(g.ID, "Hello")
			if statusCode != remote.ResponseStatusCodeOK {
				return nil, fmt.Errorf("get PID failed with StatusCode: %v", statusCode)
			}
			bytes, err := proto.Marshal(r)
			if err != nil {
				return nil, err
			}
			request := &cluster.GrainRequest{MethodIndex: 0, MessageData: bytes}
			response, err := rootContext.RequestFuture(pid, request, opts.Timeout).Result()
			if err != nil {
				return nil, err
			}
			switch msg := response.(type) {
			case *cluster.GrainResponse:
				result := &HelloResponse{}
				err = proto.Unmarshal(msg.MessageData, result)
				if err != nil {
					return nil, err
				}
				return result, nil
			case *cluster.GrainErrorResponse:
				return nil, errors.New(msg.Err)
			default:
				return nil, errors.New("unknown response")
			}
=======
		pid, statusCode := cluster.Get(g.ID, "Hello")
		if statusCode != remote.ResponseStatusCodeOK {
			return nil, fmt.Errorf("Get PID failed with StatusCode: %v", statusCode)
		}
		bytes, err := proto.Marshal(r)
		if err != nil {
			return nil, err
		}
		request := &cluster.GrainRequest{MethodIndex: 0, MessageData: bytes}
		response, err := rootContext.RequestFuture(pid, request, opts.Timeout).Result()
		if err != nil {
			return nil, err
		}
		switch msg := response.(type) {
		case *cluster.GrainResponse:
			result := &HelloResponse{}
			err = proto.Unmarshal(msg.MessageData, result)
			if err != nil {
				return nil, err
			}
			return result, nil
		case *cluster.GrainErrorResponse:
			return nil, errors.New(msg.Err)
		default:
			return nil, errors.New("Unknown response")
>>>>>>> 29182d2d
		}
	}

	var res *HelloResponse
	var err error
	for i := 0; i < opts.RetryCount; i++ {
		res, err = fun()
		if err == nil || err.Error() != "future: timeout" {
			return res, err
		} else if opts.RetryAction != nil {
				opts.RetryAction(i)
		}
	}
	return nil, err
}

// SayHelloChan allows to use a channel to execute the method using default options
func (g *HelloGrain) SayHelloChan(r *HelloRequest) (<-chan *HelloResponse, <-chan error) {
	return g.SayHelloChanWithOpts(r, cluster.DefaultGrainCallOptions())
}

// SayHelloChanWithOpts allows to use a channel to execute the method
func (g *HelloGrain) SayHelloChanWithOpts(r *HelloRequest, opts *cluster.GrainCallOptions) (<-chan *HelloResponse, <-chan error) {
	c := make(chan *HelloResponse)
	e := make(chan error)
	go func() {
		res, err := g.SayHelloWithOpts(r, opts)
		if err != nil {
			e <- err
		} else {
			c <- res
		}
		close(c)
		close(e)
	}()
	return c, e
}
<<<<<<< HEAD
	
// Add requests the execution on to the cluster using default options
=======

>>>>>>> 29182d2d
func (g *HelloGrain) Add(r *AddRequest) (*AddResponse, error) {
	return g.AddWithOpts(r, cluster.DefaultGrainCallOptions())
}

// AddWithOpts requests the execution on to the cluster
func (g *HelloGrain) AddWithOpts(r *AddRequest, opts *cluster.GrainCallOptions) (*AddResponse, error) {
	fun := func() (*AddResponse, error) {
<<<<<<< HEAD
			pid, statusCode := cluster.Get(g.ID, "Hello")
			if statusCode != remote.ResponseStatusCodeOK {
				return nil, fmt.Errorf("get PID failed with StatusCode: %v", statusCode)
			}
			bytes, err := proto.Marshal(r)
			if err != nil {
				return nil, err
			}
			request := &cluster.GrainRequest{MethodIndex: 1, MessageData: bytes}
			response, err := rootContext.RequestFuture(pid, request, opts.Timeout).Result()
			if err != nil {
				return nil, err
			}
			switch msg := response.(type) {
			case *cluster.GrainResponse:
				result := &AddResponse{}
				err = proto.Unmarshal(msg.MessageData, result)
				if err != nil {
					return nil, err
				}
				return result, nil
			case *cluster.GrainErrorResponse:
				return nil, errors.New(msg.Err)
			default:
				return nil, errors.New("unknown response")
			}
=======
		pid, statusCode := cluster.Get(g.ID, "Hello")
		if statusCode != remote.ResponseStatusCodeOK {
			return nil, fmt.Errorf("Get PID failed with StatusCode: %v", statusCode)
		}
		bytes, err := proto.Marshal(r)
		if err != nil {
			return nil, err
		}
		request := &cluster.GrainRequest{MethodIndex: 1, MessageData: bytes}
		response, err := rootContext.RequestFuture(pid, request, opts.Timeout).Result()
		if err != nil {
			return nil, err
		}
		switch msg := response.(type) {
		case *cluster.GrainResponse:
			result := &AddResponse{}
			err = proto.Unmarshal(msg.MessageData, result)
			if err != nil {
				return nil, err
			}
			return result, nil
		case *cluster.GrainErrorResponse:
			return nil, errors.New(msg.Err)
		default:
			return nil, errors.New("Unknown response")
>>>>>>> 29182d2d
		}
	}

	var res *AddResponse
	var err error
	for i := 0; i < opts.RetryCount; i++ {
		res, err = fun()
		if err == nil || err.Error() != "future: timeout" {
			return res, err
		} else if opts.RetryAction != nil {
				opts.RetryAction(i)
		}
	}
	return nil, err
}

// AddChan allows to use a channel to execute the method using default options
func (g *HelloGrain) AddChan(r *AddRequest) (<-chan *AddResponse, <-chan error) {
	return g.AddChanWithOpts(r, cluster.DefaultGrainCallOptions())
}

// AddChanWithOpts allows to use a channel to execute the method
func (g *HelloGrain) AddChanWithOpts(r *AddRequest, opts *cluster.GrainCallOptions) (<-chan *AddResponse, <-chan error) {
	c := make(chan *AddResponse)
	e := make(chan error)
	go func() {
		res, err := g.AddWithOpts(r, opts)
		if err != nil {
			e <- err
		} else {
			c <- res
		}
		close(c)
		close(e)
	}()
	return c, e
}
<<<<<<< HEAD
	
// VoidFunc requests the execution on to the cluster using default options
=======

>>>>>>> 29182d2d
func (g *HelloGrain) VoidFunc(r *AddRequest) (*Unit, error) {
	return g.VoidFuncWithOpts(r, cluster.DefaultGrainCallOptions())
}

// VoidFuncWithOpts requests the execution on to the cluster
func (g *HelloGrain) VoidFuncWithOpts(r *AddRequest, opts *cluster.GrainCallOptions) (*Unit, error) {
	fun := func() (*Unit, error) {
<<<<<<< HEAD
			pid, statusCode := cluster.Get(g.ID, "Hello")
			if statusCode != remote.ResponseStatusCodeOK {
				return nil, fmt.Errorf("get PID failed with StatusCode: %v", statusCode)
			}
			bytes, err := proto.Marshal(r)
			if err != nil {
				return nil, err
			}
			request := &cluster.GrainRequest{MethodIndex: 2, MessageData: bytes}
			response, err := rootContext.RequestFuture(pid, request, opts.Timeout).Result()
			if err != nil {
				return nil, err
			}
			switch msg := response.(type) {
			case *cluster.GrainResponse:
				result := &Unit{}
				err = proto.Unmarshal(msg.MessageData, result)
				if err != nil {
					return nil, err
				}
				return result, nil
			case *cluster.GrainErrorResponse:
				return nil, errors.New(msg.Err)
			default:
				return nil, errors.New("unknown response")
			}
=======
		pid, statusCode := cluster.Get(g.ID, "Hello")
		if statusCode != remote.ResponseStatusCodeOK {
			return nil, fmt.Errorf("Get PID failed with StatusCode: %v", statusCode)
		}
		bytes, err := proto.Marshal(r)
		if err != nil {
			return nil, err
		}
		request := &cluster.GrainRequest{MethodIndex: 2, MessageData: bytes}
		response, err := rootContext.RequestFuture(pid, request, opts.Timeout).Result()
		if err != nil {
			return nil, err
		}
		switch msg := response.(type) {
		case *cluster.GrainResponse:
			result := &Unit{}
			err = proto.Unmarshal(msg.MessageData, result)
			if err != nil {
				return nil, err
			}
			return result, nil
		case *cluster.GrainErrorResponse:
			return nil, errors.New(msg.Err)
		default:
			return nil, errors.New("Unknown response")
>>>>>>> 29182d2d
		}
	}

	var res *Unit
	var err error
	for i := 0; i < opts.RetryCount; i++ {
		res, err = fun()
		if err == nil || err.Error() != "future: timeout" {
			return res, err
		} else if opts.RetryAction != nil {
				opts.RetryAction(i)
		}
	}
	return nil, err
}

// VoidFuncChan allows to use a channel to execute the method using default options
func (g *HelloGrain) VoidFuncChan(r *AddRequest) (<-chan *Unit, <-chan error) {
	return g.VoidFuncChanWithOpts(r, cluster.DefaultGrainCallOptions())
}

// VoidFuncChanWithOpts allows to use a channel to execute the method
func (g *HelloGrain) VoidFuncChanWithOpts(r *AddRequest, opts *cluster.GrainCallOptions) (<-chan *Unit, <-chan error) {
	c := make(chan *Unit)
	e := make(chan error)
	go func() {
		res, err := g.VoidFuncWithOpts(r, opts)
		if err != nil {
			e <- err
		} else {
			c <- res
		}
		close(c)
		close(e)
	}()
	return c, e
}

// HelloActor represents the actor structure
type HelloActor struct {
	inner Hello
	Timeout *time.Duration
}

// Receive ensures the lifecycle of the actor for the received message
func (a *HelloActor) Receive(ctx actor.Context) {
	switch msg := ctx.Message().(type) {
	case *actor.Started:
		a.inner = xHelloFactory()
		id := ctx.Self().Id
		a.inner.Init(id[7:]) // skip "remote$"
		if a.Timeout != nil {
			ctx.SetReceiveTimeout(*a.Timeout)
		}
	case *actor.ReceiveTimeout:
		a.inner.Terminate()
		rootContext.PoisonFuture(ctx.Self()).Wait()

	case actor.AutoReceiveMessage: // pass
	case actor.SystemMessage: // pass

	case *cluster.GrainRequest:
		switch msg.MethodIndex {

		case 0:
			req := &HelloRequest{}
			err := proto.Unmarshal(msg.MessageData, req)
			if err != nil {
				log.Fatalf("[GRAIN] proto.Unmarshal failed %v", err)
			}
			r0, err := a.inner.SayHello(req, ctx)
			if err == nil {
				bytes, errMarshal := proto.Marshal(r0)
				if errMarshal != nil {
					log.Fatalf("[GRAIN] proto.Marshal failed %v", errMarshal)
				}
				resp := &cluster.GrainResponse{MessageData: bytes}
				ctx.Respond(resp)
			} else {
				resp := &cluster.GrainErrorResponse{Err: err.Error()}
				ctx.Respond(resp)
			}

		case 1:
			req := &AddRequest{}
			err := proto.Unmarshal(msg.MessageData, req)
			if err != nil {
				log.Fatalf("[GRAIN] proto.Unmarshal failed %v", err)
			}
			r0, err := a.inner.Add(req, ctx)
			if err == nil {
				bytes, errMarshal := proto.Marshal(r0)
				if errMarshal != nil {
					log.Fatalf("[GRAIN] proto.Marshal failed %v", errMarshal)
				}
				resp := &cluster.GrainResponse{MessageData: bytes}
				ctx.Respond(resp)
			} else {
				resp := &cluster.GrainErrorResponse{Err: err.Error()}
				ctx.Respond(resp)
			}

		case 2:
			req := &AddRequest{}
			err := proto.Unmarshal(msg.MessageData, req)
			if err != nil {
				log.Fatalf("[GRAIN] proto.Unmarshal failed %v", err)
			}
			r0, err := a.inner.VoidFunc(req, ctx)
			if err == nil {
				bytes, errMarshal := proto.Marshal(r0)
				if errMarshal != nil {
					log.Fatalf("[GRAIN] proto.Marshal failed %v", errMarshal)
				}
				resp := &cluster.GrainResponse{MessageData: bytes}
				ctx.Respond(resp)
			} else {
				resp := &cluster.GrainErrorResponse{Err: err.Error()}
				ctx.Respond(resp)
			}

		}
	default:
		log.Printf("Unknown message %v", msg)
	}
}

<<<<<<< HEAD
	


=======
// Why has this been removed?
// This should only be done on servers of the below Kinds
// Clients should not be forced to also be servers

// func init() {
//
//	remote.Register("Hello", actor.PropsFromProducer(func() actor.Actor {
//		return &HelloActor {}
//		})		)
//
// }

// type hello struct {
//	cluster.Grain
// }

// func (*hello) SayHello(r *HelloRequest, cluster.GrainContext) (*HelloResponse, error) {
// 	return &HelloResponse{}, nil
// }

// func (*hello) Add(r *AddRequest, cluster.GrainContext) (*AddResponse, error) {
// 	return &AddResponse{}, nil
// }

// func (*hello) VoidFunc(r *AddRequest, cluster.GrainContext) (*Unit, error) {
// 	return &Unit{}, nil
// }

// func init() {
// 	// apply DI and setup logic

// 	HelloFactory(func() Hello { return &hello{} })

// }
>>>>>>> 29182d2d
<|MERGE_RESOLUTION|>--- conflicted
+++ resolved
@@ -1,6 +1,5 @@
 package shared
 
-<<<<<<< HEAD
 import (
 	"errors"
 	"fmt"
@@ -13,27 +12,13 @@
 	"github.com/AsynkronIT/protoactor-go/remote"
 	"github.com/gogo/protobuf/proto"
 )
-=======
-import errors "errors"
-import log "log"
-import actor "github.com/AsynkronIT/protoactor-go/actor"
-import remote "github.com/AsynkronIT/protoactor-go/remote"
-import cluster "github.com/AsynkronIT/protoactor-go/cluster"
-
-import proto "github.com/gogo/protobuf/proto"
-import fmt "fmt"
-import math "math"
->>>>>>> 29182d2d
 
 var _ = proto.Marshal
 var _ = fmt.Errorf
 var _ = math.Inf
 
-<<<<<<< HEAD
 var rootContext = actor.EmptyRootContext
 	
-=======
->>>>>>> 29182d2d
 var xHelloFactory func() Hello
 
 // HelloFactory produces a Hello
@@ -49,12 +34,8 @@
 // Hello interfaces the services available to the Hello
 type Hello interface {
 	Init(id string)
-<<<<<<< HEAD
 	Terminate()
 		
-=======
-
->>>>>>> 29182d2d
 	SayHello(*HelloRequest, cluster.GrainContext) (*HelloResponse, error)
 
 	Add(*AddRequest, cluster.GrainContext) (*AddResponse, error)
@@ -66,12 +47,8 @@
 type HelloGrain struct {
 	ID string
 }
-<<<<<<< HEAD
 	
 // SayHello requests the execution on to the cluster using default options
-=======
-
->>>>>>> 29182d2d
 func (g *HelloGrain) SayHello(r *HelloRequest) (*HelloResponse, error) {
 	return g.SayHelloWithOpts(r, cluster.DefaultGrainCallOptions())
 }
@@ -79,7 +56,6 @@
 // SayHelloWithOpts requests the execution on to the cluster
 func (g *HelloGrain) SayHelloWithOpts(r *HelloRequest, opts *cluster.GrainCallOptions) (*HelloResponse, error) {
 	fun := func() (*HelloResponse, error) {
-<<<<<<< HEAD
 			pid, statusCode := cluster.Get(g.ID, "Hello")
 			if statusCode != remote.ResponseStatusCodeOK {
 				return nil, fmt.Errorf("get PID failed with StatusCode: %v", statusCode)
@@ -106,33 +82,6 @@
 			default:
 				return nil, errors.New("unknown response")
 			}
-=======
-		pid, statusCode := cluster.Get(g.ID, "Hello")
-		if statusCode != remote.ResponseStatusCodeOK {
-			return nil, fmt.Errorf("Get PID failed with StatusCode: %v", statusCode)
-		}
-		bytes, err := proto.Marshal(r)
-		if err != nil {
-			return nil, err
-		}
-		request := &cluster.GrainRequest{MethodIndex: 0, MessageData: bytes}
-		response, err := rootContext.RequestFuture(pid, request, opts.Timeout).Result()
-		if err != nil {
-			return nil, err
-		}
-		switch msg := response.(type) {
-		case *cluster.GrainResponse:
-			result := &HelloResponse{}
-			err = proto.Unmarshal(msg.MessageData, result)
-			if err != nil {
-				return nil, err
-			}
-			return result, nil
-		case *cluster.GrainErrorResponse:
-			return nil, errors.New(msg.Err)
-		default:
-			return nil, errors.New("Unknown response")
->>>>>>> 29182d2d
 		}
 	}
 
@@ -170,12 +119,8 @@
 	}()
 	return c, e
 }
-<<<<<<< HEAD
 	
 // Add requests the execution on to the cluster using default options
-=======
-
->>>>>>> 29182d2d
 func (g *HelloGrain) Add(r *AddRequest) (*AddResponse, error) {
 	return g.AddWithOpts(r, cluster.DefaultGrainCallOptions())
 }
@@ -183,7 +128,6 @@
 // AddWithOpts requests the execution on to the cluster
 func (g *HelloGrain) AddWithOpts(r *AddRequest, opts *cluster.GrainCallOptions) (*AddResponse, error) {
 	fun := func() (*AddResponse, error) {
-<<<<<<< HEAD
 			pid, statusCode := cluster.Get(g.ID, "Hello")
 			if statusCode != remote.ResponseStatusCodeOK {
 				return nil, fmt.Errorf("get PID failed with StatusCode: %v", statusCode)
@@ -210,33 +154,6 @@
 			default:
 				return nil, errors.New("unknown response")
 			}
-=======
-		pid, statusCode := cluster.Get(g.ID, "Hello")
-		if statusCode != remote.ResponseStatusCodeOK {
-			return nil, fmt.Errorf("Get PID failed with StatusCode: %v", statusCode)
-		}
-		bytes, err := proto.Marshal(r)
-		if err != nil {
-			return nil, err
-		}
-		request := &cluster.GrainRequest{MethodIndex: 1, MessageData: bytes}
-		response, err := rootContext.RequestFuture(pid, request, opts.Timeout).Result()
-		if err != nil {
-			return nil, err
-		}
-		switch msg := response.(type) {
-		case *cluster.GrainResponse:
-			result := &AddResponse{}
-			err = proto.Unmarshal(msg.MessageData, result)
-			if err != nil {
-				return nil, err
-			}
-			return result, nil
-		case *cluster.GrainErrorResponse:
-			return nil, errors.New(msg.Err)
-		default:
-			return nil, errors.New("Unknown response")
->>>>>>> 29182d2d
 		}
 	}
 
@@ -274,12 +191,8 @@
 	}()
 	return c, e
 }
-<<<<<<< HEAD
 	
 // VoidFunc requests the execution on to the cluster using default options
-=======
-
->>>>>>> 29182d2d
 func (g *HelloGrain) VoidFunc(r *AddRequest) (*Unit, error) {
 	return g.VoidFuncWithOpts(r, cluster.DefaultGrainCallOptions())
 }
@@ -287,7 +200,6 @@
 // VoidFuncWithOpts requests the execution on to the cluster
 func (g *HelloGrain) VoidFuncWithOpts(r *AddRequest, opts *cluster.GrainCallOptions) (*Unit, error) {
 	fun := func() (*Unit, error) {
-<<<<<<< HEAD
 			pid, statusCode := cluster.Get(g.ID, "Hello")
 			if statusCode != remote.ResponseStatusCodeOK {
 				return nil, fmt.Errorf("get PID failed with StatusCode: %v", statusCode)
@@ -314,33 +226,6 @@
 			default:
 				return nil, errors.New("unknown response")
 			}
-=======
-		pid, statusCode := cluster.Get(g.ID, "Hello")
-		if statusCode != remote.ResponseStatusCodeOK {
-			return nil, fmt.Errorf("Get PID failed with StatusCode: %v", statusCode)
-		}
-		bytes, err := proto.Marshal(r)
-		if err != nil {
-			return nil, err
-		}
-		request := &cluster.GrainRequest{MethodIndex: 2, MessageData: bytes}
-		response, err := rootContext.RequestFuture(pid, request, opts.Timeout).Result()
-		if err != nil {
-			return nil, err
-		}
-		switch msg := response.(type) {
-		case *cluster.GrainResponse:
-			result := &Unit{}
-			err = proto.Unmarshal(msg.MessageData, result)
-			if err != nil {
-				return nil, err
-			}
-			return result, nil
-		case *cluster.GrainErrorResponse:
-			return nil, errors.New(msg.Err)
-		default:
-			return nil, errors.New("Unknown response")
->>>>>>> 29182d2d
 		}
 	}
 
@@ -468,43 +353,6 @@
 	}
 }
 
-<<<<<<< HEAD
-	
-
-
-=======
-// Why has this been removed?
-// This should only be done on servers of the below Kinds
-// Clients should not be forced to also be servers
-
-// func init() {
-//
-//	remote.Register("Hello", actor.PropsFromProducer(func() actor.Actor {
-//		return &HelloActor {}
-//		})		)
-//
-// }
-
-// type hello struct {
-//	cluster.Grain
-// }
-
-// func (*hello) SayHello(r *HelloRequest, cluster.GrainContext) (*HelloResponse, error) {
-// 	return &HelloResponse{}, nil
-// }
-
-// func (*hello) Add(r *AddRequest, cluster.GrainContext) (*AddResponse, error) {
-// 	return &AddResponse{}, nil
-// }
-
-// func (*hello) VoidFunc(r *AddRequest, cluster.GrainContext) (*Unit, error) {
-// 	return &Unit{}, nil
-// }
-
-// func init() {
-// 	// apply DI and setup logic
-
-// 	HelloFactory(func() Hello { return &hello{} })
-
-// }
->>>>>>> 29182d2d
+	
+
+
